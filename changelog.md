# Changelog

<<<<<<< HEAD
## 3.0.5 (1 Dec 2020)
=======
## 3.0.7 (15 Dec 2020)
- Fix unary minus operator missing in Liquid

## 3.0.6 (6 Dev 2020)
- Fix substraction in scientific mode when no whitespace was involved (e.g `1-2`) reslting in an implicit multiplication (1 * -2).

## 3.0.5 (1 Dev 2020)
>>>>>>> 2bdf2320
- Fix indentation for nested includes when using TemplateContext.IndentWithInclude

## 3.0.4 (30 Nov 2020)
- Fix formatting/ToString of char.
- Fix issue when using a local variable inside an object initializer.
- Fix Template.Evaluate if used with Liquid.
- Fix argument out of the range when using TemplateContext.IndentWithInclude.

## 3.0.3 (29 Nov 2020)
- Fix parsing of comment with a code exit when parsing mode is script only.

## 3.0.2 (23 Nov 2020)
- Fix array multiply

## 3.0.1 (22 Nov 2020)
- Fix TemplateContext.CurrentNode when current node is a value

## 3.0.0 (15 Nov 2020)
- Final release of 3.0.0

## 3.0.0-alpha.9 (20 Aug 2020)
- Fix global scope variable for function with parameters

## 3.0.0-alpha.8 (7 Aug 2020)
- Add support for custom functions with optional and variable parameters (e.g `func f(x, y = 2, z...); end;`)
- Add support for safe dot expression (e.g `target?.member1?.sub_member1`)

## 3.0.0-alpha.6 (31 Jul 2020)
- Add support for conditional ternary expression (e.g `condition ? thenValue : elseValue`)

## 3.0.0-alpha.4 (25 Jul 2020)
- Allow to pass regular arguments to function calls in-between named arguments

## 3.0.0-alpha.3 (16 Jul 2020)
- Improve TemplateContext.GetTypeName
- Added upcase string filter to list of built-in Liquid functions

## 3.0.0-alpha.2 (6 Jul 2020)
-  Add object.eval function.

## 3.0.0-alpha.1 (18 Jun 2020)
-  First alpha version for 3.0.0, no changelog yet.

## 2.1.3 (5 Jun 2020)
- Fix comparison != with null (#189)
- Fix flow state after a return in a template to allow to reuse the same TemplateContext (#182)
- Fix EnableRelaxedMemberAccess for function call (#200) 
- Fix overrides when importing an object overriding base class methods (#227)

## 2.1.2 (8 Mar 2020)
- Case insensitive member lookup in ScriptObject

## 2.1.1 (06 Dec 2019)
- Fix issue with binary operator (a && b) that was still evaluating b even if a was already true (#191)

## 2.1.0 (30 Jun 2019)
- Allow assignments only in top level expression statements (#169)
- Fix issue with parameter less wrap function (#177)
- Make for variable only local to the loop (#172)

## 2.0.1 (11 May 2019)
- Fix accessing object property using indexer notation when this is a .NET object (#116)
- Fix for appearance parser errors in ASP.NET Core developer exception page Continue to fix problem described in this PR https://github.com/lunet-io/scriban/pull/109
- Fix issue with operator || evaluating right expression even if left is true (#166)

## 2.0.0 (08 Mar 2019)
- Fix Template.ParseLiquid throws NullReferenceException #120
- Fix ArgumentOutOfRangeException when parsing invalid escape \u \x in strings (#121)
- Fix InvalidCastException when an invalid conversion is occuring (#122)
- Fix operator precedence for unary operators (#136)

## 2.0.0-alpha-006 (07 Mar 2019)
- Improve performance of for loops
- Reduce allocations for string functions
- Add support for rendering exceptions
- Add base64 functions
- Limit the supported .NET platforms to `net35`, `net40`, `net45`, `netstandard1.1`, `netstandard1.3`, `netstandard2.0`

## 2.0.0-alpha-005 (15 Jan 2019)
- Allow binary compare to work on any objects and object.Equals for non primitives (#109)
- Fix issue with return statement not being propagated properly when used with pipe functions (#105)

## 2.0.0-alpha-004 (04 Jan 2019)
- Fix invalid handling of pipe arguments (#103)
- Fix issue OverflowException when using a script function with a TemplateContext and object params (#104)

## 2.0.0-alpha-003 (03 Jan 2019)
- Fix issue with endraw not being parsed correctly if there is anything after (#102)

## 2.0.0-alpha-002 (01 Jan 2019)
- Fix precedence for binary operations (#100)

## 2.0.0-alpha-001 (28 Dec 2018)
- Breaking change: Add support for async/await template evaluation

## 1.2.9 (21 Dec 2018)
- Fix ret statement not returning the value when used inside a loop

## 1.2.8 (17 Dec 2018)
- Add missing datetime formatting codes (#81)
- Add Array.Contains functionality (#76)
- Add range operator for longs (#92)
- Add support for relaxed indexer access (#93)

## 1.2.7 (6 Oct 2018)
- Fix numeric literals not being parsed with the invariant culture (#74)
- Fix string to number conversion functions to use the context culture (#78)

## 1.2.6 (26 Sep 2018)
- Fix a an exception when using a decimal in a binary operation (#72)

## 1.2.5 (29 Aug 2018)
- Fix a bug with `netstandard2.0` throwing a `NullReferenceException` when using internally reflection

## 1.2.4 (21 Aug 2018)
- Add support for passing culture info directly to `math.format` and `object.format` (#68)
- Add support for netstandard2.0
- Add support for github sourcelink debugging

## 1.2.3 (20 July 2018)
- Add support for passing `MemberFilterDelegate` directly to `Template.Render` and `Template.Evaluate` (#64)

## 1.2.2 (3 July 2018)

- Fix `date.now` that was actually caching the value on initialization (#60)

## 1.2.1 (1 June 2018)

- Add `string.to_int` `string.to_long` `string.to_float` `string.to_double`. (#55)

## 1.2.0 (10 Feb 2018)

- Remove support for importing method instance as this is confusing and actually not supported. Update the documentation. (#44)

## 1.1.1 (22 Jan 2018)

- Take into account inheritance when accessing properties for auto-import .NET object (#43)

## 1.1.0 (22 Jan 2018)

- Fix `date.to_string` and `date.parse` to accept/return nullable DateTime and return null accordingly (#42)

## 1.0.0 (24 Dec 2017)

- Bump to 1.0.0

## 1.0.0-beta-006 (12 Dec 2017)

- Add member renamer parameter to the method `Template.Render(object, renamer)`

## 1.0.0-beta-005 (03 Dec 2017)

- Fix bug when importing an object to import also parent properties/fields/methods (#35)

## 1.0.0-beta-004 (19 Nov 2017)

- Add better exception with span if an error occured when getPath/Load a template include

## 1.0.0-beta-003 (19 Nov 2017)

- Add extension method IScripObject.SetValue

## 1.0.0-beta-002 (13 Nov 2017)

- Add support for decimal
- Add support for nullable types for user functions

## 1.0.0-beta-001 (12 Nov 2017)

- Bump version from 0.16.0 to 1.0.0-beta-001

## 0.16.0 (11 Nov 2017)

- Work towards 1.0.0-beta
- Change MemberRenamer to receive a MemberInfo instead
- Change MemberFilter to receive a MemberInfo instead. Add support to setup a MemberFilter on a TemplateContext as a MemberRenamer
- Rename `RenderContext`/`RenderOptions` to `TemplateRewriterContext`/`TemplateRewriterOptions`
- Allow liquid parser to accept anykind of tags in tag sections and not only the defaults

## 0.15.0 (09 Nov 2017)

- Add changelog.md
- Work towards 1.0.0-beta (#29)
- Named arguments (#28)
- Add documentation to all .NET builtin functions (59fa7c5, ece713d)
- Generate markdown docs from .NET code for all builtin functions (c8350bb9181c8728ca6223a0e2e8e5de4aa712d4)
- Add documentation for named arguments (da32cee)
- Add documentation for `this` variable (96b31ff, fcd60ce)
- Generate tests from builtin functions documentation directly (to verify that examples are actually compiling and correct) (1db628e)
- Add documentation for `empty` variable (9884067)
- Add documentation for `obj.empty?` (9884067)
- Add documentation for .NET functions with object `params` (4755e5b)
- Add documentation for `for` statements with limit, offset, reversed. (a433209)
- Add documentation for `tablerow` statements with limit, offset, reversed. (5f7274e)
- Add documentation about `for.changed` and `for.rindex` variables (ea3c5d9)
- Add documentation for `when`/`case` (b150a5d)
- Add documentation for liquid support (d88a931)

## 0.14.0 (07 Nov 2017)

- Add support for named arguments to function calls (#28)
- Update all builtin functions to use proper argument names (for named arguments)
- Start to add markdown documentation to functions directly into .NET code (to extract them later)

## 0.13.0 (07 Nov 2017)

- Change named parameters in scriban for `for`/`tablerow` statement to match liquid's behavior (no comma but separated by space)

## 0.12.1 (06 Nov 2017)

- Enable hyphenated variables (my-variable) only for liquid and convert it to scriban with the this indexer (`this["my-variable"]`)

## 0.12.0 (05 Nov 2017)

- Improve API towards 1.0.0-beta (#29)
- Improve tests coverage

## 0.11.0 (04 Nov 2017)

- Improve support for liquid
- Add more tests and coverage

## 0.10.0 (01 Nov 2017)

- Add support for liquid compatible parser
- Add support for Ast-to-text mode
- Fix various parsing to improve compatibility with liquid templates
- Update benchmarks
- Add documentation

## 0.9.1 (27 Oct 2017)

- Add string.append, string.prepend, string.md5/sha1/sha256/hmac_sha1/hmac_sha256, html.escape, html.url_encode, html.url_escape, html.strip
- Add documentation

## 0.9.0 (25 Oct 2017)

- Refactoring breaking changes. Change namespace Scriban.Model to Scriban.Syntax. Remove usage of interfaces for renamer and template loader and use delegates instead.
- Fix a few internals in TemplateContext
- Makes the IListAccessor behaves like IObjectAccessor with TemplateContext/SourceSpan
- Change IScriptCustomFunction.Evaluate to IScriptCustomFunction.Invoke
- Add static `Template.Evaluate ` method to evalaute an expression directly (#20)
- Update documentation (runtime.md, language.md)
- Add benchmark project

## 0.7.0 (12 Oct 2017)

- Add math.is_number and math.format (#6)
- Propagate TemplateContext and Span to IScriptObject (#22)
- Major refactoring of internals of TemplateContext and ScriptNode.  Replace ScriptDate by DateTime instead (fix for #23)
- Allow bool comparison (#24)

## 0.6.0 (16 May 2017)

- Make array functions modifying an IList to instead return a modified copy of it
- Add virtual to most ScriptArray methods
- Make ScriptObject.IsReadOnly virtual

## 0.5.0 (16 May 2017)

- Breaking changes. Rename IScriptObject.IsReadOnly to CanWrite. Add IScriptObject.IsReadOnly for global object locking
- Catch exceptions while evaluating an expression and rethrow them wrapped into a ScriptRuntimeExecption if it is not already the case.

## 0.4.0 (08 May 2017)

- Make ScriptObject methods virtual
- Split namespace for Runtime to Model and Functions

## 0.3.1 (04 Apr 2017)

- Add support for binding variable/member access (#19)
- Migrate to new csproj
- Improve performance of raw statements
- Add support for front matter

## 0.3.0 (09 Mar 2017)

- Add support for regex functions
- Add support for verbatim strings using backsticks
- Add support for default format date

## 0.2.2 (02 Feb 2017)

- Add support for accessing generic dictionary (#11, #15)

## 0.2.1 (01 Feb 2017)

- Fix string.capitalize bug returning an empty string when the input was already capitalized (#13)

## 0.2.0 (27 Jun 2016)

- Switch to .NETCore RTM

## 0.1.0 (31 May 2016)

- Initial version<|MERGE_RESOLUTION|>--- conflicted
+++ resolved
@@ -1,16 +1,12 @@
 # Changelog
 
-<<<<<<< HEAD
-## 3.0.5 (1 Dec 2020)
-=======
 ## 3.0.7 (15 Dec 2020)
 - Fix unary minus operator missing in Liquid
 
-## 3.0.6 (6 Dev 2020)
+## 3.0.6 (6 Dec 2020)
 - Fix substraction in scientific mode when no whitespace was involved (e.g `1-2`) reslting in an implicit multiplication (1 * -2).
 
-## 3.0.5 (1 Dev 2020)
->>>>>>> 2bdf2320
+## 3.0.5 (1 Dec 2020)
 - Fix indentation for nested includes when using TemplateContext.IndentWithInclude
 
 ## 3.0.4 (30 Nov 2020)
